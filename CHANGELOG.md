# Changelog
Documentation of all notable changes to the Godwoken related projects.

The format is based on [Keep a Changelog](https://keepachangelog.com).


## [Unreleased]

## [1.1.0] - 2022-04-2x (release candidate)

> Note that Godwoken v1 is not an upgrade on the existing chain! Instead, v1 will be deployed as a new chain with tools to help users and developers migrate to the new chain.

### Ethereum Compatiblility Improvements

In the new version, compatibility improvements for Godwoken include:

- Provide API level 
compatibility, remove the web3-provider plugin.
- Support native ETH address in API and EVM, remove the Godwoken address concept.
- Support Ethereum signature format and EIP-712. User can view the transaction before signing, instead of signing a random 32 bytes message. [#561](https://github.com/nervosnetwork/godwoken/pull/561)
<<<<<<< HEAD
- Fix the total supply interface of sUDT ERC-20 proxy contract [#560](https://github.com/nervosnetwork/godwoken/pull/560)
- Support interactive with eth address that haven't been registered to Godwoken.
- Unify layer 2 fungible token represatation as uint256.
- Change layer 2 ckb decimal from 8 to 18, improve compatibility between metamask and native ckb. [#675](https://github.com/nervosnetwork/godwoken/pull/675)
=======
- Fix `totalSupply` interface for sUDT ERC-20 proxy contract [#560](https://github.com/nervosnetwork/godwoken/pull/560)
- Support interactive with eth address that are not yet registered to Godwoken.
>>>>>>> d30f5085

Developers can use Godwoken v1 the same way they use other ethereum-compatible chains, requiring only switching the network to Godwoken. With v1, the polyjuice-provider web3 plugin was removed.

### Other improvements

- Support p2p mem-pool syncing [#642](https://github.com/nervosnetwork/godwoken/pull/642), further PRs are needed to enable fully decentralized syncing, but this PR is a good starting.
- perf: optimize molecule usage [#640](https://github.com/nervosnetwork/godwoken/pull/640)
- perf: use BTreeSet in FeeQueue [#641](https://github.com/nervosnetwork/godwoken/pull/641)
- Change rollup cell's lock to omni-lock [#608](https://github.com/nervosnetwork/godwoken/pull/608). This PR enables the optimistic rollup to submit larger blocks to fix the inability of putting too much data in the witness field of a CKB transaction due to a secp256k1-lock limit.

### Godwoken internal changes

> If you are a Dapp developer, feel free to skip it and move on.

v1 adds a new concept in having the Ethereum address registry stores Ethereum addresses in Godwoken. Once user deposits a new account, Godwoken will create a mapping between the Ethereum address and the account script hash. In addition, some RPCs have been adapted to support Ethereum addresses as parameters, and some Godwoken data structures have been adapted to support the new address format.

More details about Godwoken internal changes refer to: [docs/v1-release-note.md](https://github.com/nervosnetwork/godwoken/blob/develop/docs/v1-release-note.md)<|MERGE_RESOLUTION|>--- conflicted
+++ resolved
@@ -18,17 +18,12 @@
 compatibility, remove the web3-provider plugin.
 - Support native ETH address in API and EVM, remove the Godwoken address concept.
 - Support Ethereum signature format and EIP-712. User can view the transaction before signing, instead of signing a random 32 bytes message. [#561](https://github.com/nervosnetwork/godwoken/pull/561)
-<<<<<<< HEAD
-- Fix the total supply interface of sUDT ERC-20 proxy contract [#560](https://github.com/nervosnetwork/godwoken/pull/560)
-- Support interactive with eth address that haven't been registered to Godwoken.
+- Fix the `totalSupply` interface of sUDT ERC-20 proxy contract [#560](https://github.com/nervosnetwork/godwoken/pull/560)
+- Support interactive with eth address that hasn't been registered to Godwoken.
 - Unify layer 2 fungible token represatation as uint256.
 - Change layer 2 ckb decimal from 8 to 18, improve compatibility between metamask and native ckb. [#675](https://github.com/nervosnetwork/godwoken/pull/675)
-=======
-- Fix `totalSupply` interface for sUDT ERC-20 proxy contract [#560](https://github.com/nervosnetwork/godwoken/pull/560)
-- Support interactive with eth address that are not yet registered to Godwoken.
->>>>>>> d30f5085
 
-Developers can use Godwoken v1 the same way they use other ethereum-compatible chains, requiring only switching the network to Godwoken. With v1, the polyjuice-provider web3 plugin was removed.
+Developers can use Godwoken v1 the same way they use other ethereum-compatible chains, requiring only switching the network to Godwoken. The polyjuice-provider web3 plugin was removed in Godwoken v1.
 
 ### Other improvements
 
