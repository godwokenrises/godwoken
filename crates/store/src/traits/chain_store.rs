--- conflicted
+++ resolved
@@ -15,17 +15,12 @@
     META_LAST_SUBMITTED_BLOCK_NUMBER_HASH_KEY, META_LAST_VALID_TIP_BLOCK_HASH_KEY,
     META_REVERTED_BLOCK_SMT_ROOT_KEY, META_TIP_BLOCK_HASH_KEY,
 };
-<<<<<<< HEAD
-use gw_types::offchain::global_state_from_slice;
-use gw_types::packed::{FinalizedCustodianCapacity, NumberHash, NumberHashReader};
-=======
-use gw_types::offchain::{global_state_from_slice, SMTRevertedBlockHashes};
-use gw_types::packed::{Script, WithdrawalKey};
->>>>>>> f6bbd5eb
 use gw_types::{
     from_box_should_be_ok,
+    offchain::{global_state_from_slice, SMTRevertedBlockHashes},
     packed::{
-        self, ChallengeTarget, DepositInfoVec, Script, Transaction, TransactionKey, WithdrawalKey,
+        self, ChallengeTarget, DepositInfoVec, FinalizedCustodianCapacity, NumberHash,
+        NumberHashReader, Script, Transaction, TransactionKey, WithdrawalKey,
     },
     prelude::*,
 };
