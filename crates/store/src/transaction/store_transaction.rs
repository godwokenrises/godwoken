#![allow(clippy::mutable_key_type)]

use std::collections::HashSet;

use anyhow::{bail, Context, Result};
<<<<<<< HEAD
use autorocks::autorocks_sys::rocksdb::PinnableSlice;
use autorocks::moveit::moveit;
use autorocks::{DbIterator, Direction};
use gw_common::h256_ext::H256Ext;
use gw_common::{merkle_utils::calculate_state_checkpoint, smt::SMT, H256};
=======
use gw_common::merkle_utils::calculate_state_checkpoint;
use gw_db::schema::{
    Col, COLUMN_ASSET_SCRIPT, COLUMN_BAD_BLOCK, COLUMN_BAD_BLOCK_CHALLENGE_TARGET, COLUMN_BLOCK,
    COLUMN_BLOCK_DEPOSIT_INFO_VEC, COLUMN_BLOCK_GLOBAL_STATE,
    COLUMN_BLOCK_POST_FINALIZED_CUSTODIAN_CAPACITY, COLUMN_BLOCK_SUBMIT_TX,
    COLUMN_BLOCK_SUBMIT_TX_HASH, COLUMN_INDEX, COLUMN_MEM_POOL_TRANSACTION,
    COLUMN_MEM_POOL_TRANSACTION_RECEIPT, COLUMN_MEM_POOL_WITHDRAWAL, COLUMN_META,
    COLUMN_REVERTED_BLOCK_SMT_LEAF, COLUMN_REVERTED_BLOCK_SMT_ROOT, COLUMN_TRANSACTION,
    COLUMN_TRANSACTION_INFO, COLUMN_TRANSACTION_RECEIPT, COLUMN_WITHDRAWAL, COLUMN_WITHDRAWAL_INFO,
    META_BLOCK_SMT_ROOT_KEY, META_CHAIN_ID_KEY, META_LAST_CONFIRMED_BLOCK_NUMBER_HASH_KEY,
    META_LAST_SUBMITTED_BLOCK_NUMBER_HASH_KEY, META_LAST_VALID_TIP_BLOCK_HASH_KEY,
    META_REVERTED_BLOCK_SMT_ROOT_KEY, META_TIP_BLOCK_HASH_KEY,
};
use gw_db::{iter::DBIter, DBIterator, IteratorMode, RocksDBTransaction};
use gw_smt::{
    smt::{SMT, SMTH256},
    smt_h256_ext::SMTH256Ext,
};
>>>>>>> f71d2bf8
use gw_types::packed::NumberHash;
use gw_types::{
    from_box_should_be_ok,
    h256::H256,
    packed::{
        self, AccountMerkleState, Byte32, ChallengeTarget, Script, TransactionKey, WithdrawalKey,
    },
    prelude::*,
};

use crate::schema::*;
use crate::smt::smt_store::{SMTBlockStore, SMTRevertedBlockStore, SMTStateStore};
use crate::traits::chain_store::ChainStore;
use crate::traits::kv_store::KVStoreRead;
use crate::traits::kv_store::{KVStore, KVStoreWrite};

use super::TransactionSnapshot;

pub struct StoreTransaction {
    pub(crate) inner: autorocks::Transaction,
}

/// Temporary hack.
unsafe impl Sync for StoreTransaction {}

impl KVStoreRead for StoreTransaction {
    fn get(&self, col: Col, key: &[u8]) -> Option<Box<[u8]>> {
        moveit! {
            let mut buf = PinnableSlice::new();
        }
        self.inner
            .get(col, key, buf.as_mut())
            .expect("db operation should be ok")
            .map(Into::into)
    }
}

impl KVStoreWrite for StoreTransaction {
    fn insert_raw(&mut self, col: Col, key: &[u8], value: &[u8]) -> Result<()> {
        Ok(self.inner.put(col, key, value)?)
    }

    fn delete(&mut self, col: Col, key: &[u8]) -> Result<()> {
        Ok(self.inner.delete(col, key)?)
    }
}
impl KVStore for StoreTransaction {}
impl ChainStore for StoreTransaction {}

impl StoreTransaction {
    pub fn commit(&mut self) -> Result<()> {
        self.inner.commit()?;
        Ok(())
    }

    pub fn rollback(&mut self) -> Result<()> {
        self.inner.rollback()?;
        Ok(())
    }

    pub fn snapshot(&self) -> TransactionSnapshot {
        TransactionSnapshot {
            inner: self.inner.timestamped_snapshot(),
        }
    }

    pub(crate) fn get_iter(
        &self,
        col: Col,
        dir: Direction,
    ) -> DbIterator<&'_ autorocks::Transaction> {
        self.inner.iter(col, dir)
    }

    pub fn setup_chain_id(&mut self, chain_id: H256) -> Result<()> {
        self.insert_raw(COLUMN_META, META_CHAIN_ID_KEY, chain_id.as_slice())?;
        Ok(())
    }

    pub fn set_block_smt_root(&mut self, root: H256) -> Result<()> {
        self.insert_raw(COLUMN_META, META_BLOCK_SMT_ROOT_KEY, root.as_slice())?;
        Ok(())
    }

<<<<<<< HEAD
    pub fn set_tip_block_hash(&mut self, block_hash: H256) -> Result<()> {
        let block_hash: [u8; 32] = block_hash.into();
=======
    pub fn set_tip_block_hash(&self, block_hash: H256) -> Result<()> {
>>>>>>> f71d2bf8
        self.insert_raw(COLUMN_META, META_TIP_BLOCK_HASH_KEY, &block_hash)
    }

    pub fn set_bad_block_challenge_target(
        &mut self,
        block_hash: &H256,
        target: &ChallengeTarget,
    ) -> Result<()> {
        self.insert_raw(
            COLUMN_BAD_BLOCK_CHALLENGE_TARGET,
            block_hash.as_slice(),
            target.as_slice(),
        )
    }

    pub fn delete_bad_block_challenge_target(&mut self, block_hash: &H256) -> Result<()> {
        self.delete(COLUMN_BAD_BLOCK_CHALLENGE_TARGET, block_hash.as_slice())
    }

    pub fn set_reverted_block_hashes(
        &mut self,
        reverted_block_smt_root: &H256,
        prev_reverted_block_smt_root: H256,
        mut block_hashes: Vec<H256>,
    ) -> Result<()> {
        assert!(!block_hashes.is_empty(), "set empty reverted block hashes");

        // Prefix block hashes with prev smt root, order of origin block hashes isn't a matter.
        block_hashes.push(prev_reverted_block_smt_root);
        let last_hash_idx = block_hashes.len().saturating_sub(1);
        block_hashes.swap(0, last_hash_idx);

        self.insert_raw(
            COLUMN_REVERTED_BLOCK_SMT_ROOT,
            reverted_block_smt_root.as_slice(),
            block_hashes.pack().as_slice(),
        )
    }

    #[allow(clippy::too_many_arguments)]
    pub fn insert_block(
        &mut self,
        block: packed::L2Block,
        global_state: packed::GlobalState,
        prev_txs_state: AccountMerkleState,
        tx_receipts: Vec<packed::TxReceipt>,
        deposit_info_vec: packed::DepositInfoVec,
        withdrawals: Vec<packed::WithdrawalRequestExtra>,
    ) -> Result<()> {
        debug_assert_eq!(block.transactions().len(), tx_receipts.len());
        debug_assert_eq!(block.withdrawals().len(), withdrawals.len());
        let block_hash = block.hash();
        self.insert_raw(COLUMN_BLOCK, &block_hash, block.as_slice())?;
        self.insert_raw(
            COLUMN_BLOCK_GLOBAL_STATE,
            &block_hash,
            global_state.as_slice(),
        )?;
        self.set_block_deposit_info_vec(
            block.raw().number().unpack(),
            &deposit_info_vec.as_reader(),
        )?;

        // Verify prev tx state and insert
        {
            let prev_txs_state_checkpoint = {
                let txs = block.as_reader().raw().submit_transactions();
                txs.prev_state_checkpoint().to_entity()
            };

            let root = prev_txs_state.merkle_root();
            let count: u32 = prev_txs_state.count().unpack();
            let checkpoint: Byte32 = calculate_state_checkpoint(&root.unpack(), count).pack();
            if checkpoint != prev_txs_state_checkpoint {
                log::debug!("root: {} count: {}", root, count);
                bail!(
                    "unexpected prev tx state, checkpoint: {} prev_txs_state_checkpoint: {}",
                    checkpoint,
                    prev_txs_state_checkpoint
                );
            }

            let block_post_state = block.as_reader().raw().post_account();
            if tx_receipts.is_empty() && prev_txs_state.as_slice() != block_post_state.as_slice() {
                log::debug!(
                    "tx_receipts: {} prev_txs_state: {} post_state: {}",
                    tx_receipts.len(),
                    prev_txs_state,
                    block_post_state
                );
                bail!("unexpected no tx post state");
            }
        }

        for (index, (tx, tx_receipt)) in block
            .transactions()
            .into_iter()
            .zip(tx_receipts.iter())
            .enumerate()
        {
            let key = TransactionKey::build_transaction_key(block_hash.pack(), index as u32);
            self.insert_raw(COLUMN_TRANSACTION, key.as_slice(), tx.as_slice())?;
            self.insert_raw(
                COLUMN_TRANSACTION_RECEIPT,
                key.as_slice(),
                tx_receipt.as_slice(),
            )?;
        }
        for (index, withdrawal) in withdrawals.into_iter().enumerate() {
            let key = WithdrawalKey::build_withdrawal_key(block_hash.pack(), index as u32);
            self.insert_raw(COLUMN_WITHDRAWAL, key.as_slice(), withdrawal.as_slice())?;
        }

        Ok(())
    }

    pub fn insert_asset_scripts(&mut self, scripts: HashSet<Script>) -> Result<()> {
        for script in scripts.into_iter() {
            self.insert_raw(COLUMN_ASSET_SCRIPT, &script.hash(), script.as_slice())?;
        }

        Ok(())
    }

    pub fn block_smt(&mut self) -> Result<SMT<SMTBlockStore<&mut Self>>> {
        SMTBlockStore::new(self).to_smt()
    }

    pub fn reverted_block_smt(&mut self) -> Result<SMT<SMTRevertedBlockStore<&mut Self>>> {
        SMTRevertedBlockStore::new(self).to_smt()
    }

    // TODO: prune db state
    pub fn get_reverted_block_hashes(&self) -> Result<HashSet<H256>> {
        let iter = self.get_iter(COLUMN_REVERTED_BLOCK_SMT_LEAF, Direction::Backward);
        let to_h256 = iter.map(|(key, _value)| {
            packed::Byte32Reader::from_slice_should_be_ok(key.as_ref()).unpack()
        });

        Ok(to_h256.collect())
    }

    pub fn rewind_reverted_block_smt(&mut self, block_hashes: Vec<H256>) -> Result<()> {
        let mut reverted_block_smt = self.reverted_block_smt()?;

        for block_hash in block_hashes.into_iter() {
            reverted_block_smt
                .update(block_hash.into(), SMTH256::zero())
                .context("reset reverted block smt")?;
        }

<<<<<<< HEAD
        let root = *reverted_block_smt.root();
        self.set_reverted_block_smt_root(root)
=======
        self.set_reverted_block_smt_root((*reverted_block_smt.root()).into())
>>>>>>> f71d2bf8
    }

    pub fn rewind_block_smt(&mut self, block: &packed::L2Block) -> Result<()> {
        let mut block_smt = self.block_smt()?;
        block_smt
            .update(block.smt_key().into(), SMTH256::zero())
            .context("reset block smt")?;

<<<<<<< HEAD
        let root = *block_smt.root();
        self.set_block_smt_root(root)
=======
        self.set_block_smt_root((*block_smt.root()).into())
>>>>>>> f71d2bf8
    }

    fn set_last_valid_tip_block_hash(&mut self, block_hash: &H256) -> Result<()> {
        self.insert_raw(
            COLUMN_META,
            META_LAST_VALID_TIP_BLOCK_HASH_KEY,
            block_hash.as_slice(),
        )
    }

    pub fn set_last_confirmed_block_number_hash(
        &mut self,
        number_hash: &packed::NumberHashReader,
    ) -> Result<()> {
        self.insert_raw(
            COLUMN_META,
            META_LAST_CONFIRMED_BLOCK_NUMBER_HASH_KEY,
            number_hash.as_slice(),
        )
    }

    pub fn set_last_submitted_block_number_hash(
        &mut self,
        number_hash: &packed::NumberHashReader,
    ) -> Result<()> {
        self.insert_raw(
            COLUMN_META,
            META_LAST_SUBMITTED_BLOCK_NUMBER_HASH_KEY,
            number_hash.as_slice(),
        )
    }

    pub fn set_block_submit_tx(
        &mut self,
        block_number: u64,
        tx: &packed::TransactionReader,
    ) -> Result<()> {
        let k = block_number.to_be_bytes();
        self.insert_raw(COLUMN_BLOCK_SUBMIT_TX, &k, tx.as_slice())?;
        self.insert_raw(COLUMN_BLOCK_SUBMIT_TX_HASH, &k, &tx.hash())?;
        Ok(())
    }

    pub fn set_block_submit_tx_hash(&mut self, block_number: u64, hash: &[u8; 32]) -> Result<()> {
        let k = block_number.to_be_bytes();
        self.insert_raw(COLUMN_BLOCK_SUBMIT_TX_HASH, &k, hash)?;
        Ok(())
    }

    pub fn delete_submit_tx(&mut self, block_number: u64) -> Result<()> {
        let k = block_number.to_be_bytes();
        self.delete(COLUMN_BLOCK_SUBMIT_TX, &k)?;
        self.delete(COLUMN_BLOCK_SUBMIT_TX_HASH, &k)
    }

    pub fn set_block_deposit_info_vec(
        &mut self,
        block_number: u64,
        deposit_info_vec: &packed::DepositInfoVecReader,
    ) -> Result<()> {
        self.insert_raw(
            COLUMN_BLOCK_DEPOSIT_INFO_VEC,
            &block_number.to_be_bytes(),
            deposit_info_vec.as_slice(),
        )?;
        Ok(())
    }

    pub fn delete_block_deposit_info_vec(&mut self, block_number: u64) -> Result<()> {
        self.delete(COLUMN_BLOCK_DEPOSIT_INFO_VEC, &block_number.to_be_bytes())
    }

    pub fn set_block_post_finalized_custodian_capacity(
        &mut self,
        block_number: u64,
        finalized_custodian_capacity: &packed::FinalizedCustodianCapacityReader,
    ) -> Result<()> {
        self.insert_raw(
            COLUMN_BLOCK_POST_FINALIZED_CUSTODIAN_CAPACITY,
            &block_number.to_be_bytes(),
            finalized_custodian_capacity.as_slice(),
        )?;
        Ok(())
    }

    pub fn delete_block_post_finalized_custodian_capacity(
        &mut self,
        block_number: u64,
    ) -> Result<()> {
        self.delete(
            COLUMN_BLOCK_POST_FINALIZED_CUSTODIAN_CAPACITY,
            &block_number.to_be_bytes(),
        )
    }

    pub fn set_reverted_block_smt_root(&mut self, root: H256) -> Result<()> {
        self.insert_raw(
            COLUMN_META,
            META_REVERTED_BLOCK_SMT_ROOT_KEY,
            root.as_slice(),
        )?;
        Ok(())
    }

    pub fn insert_bad_block(
        &mut self,
        block: &packed::L2Block,
        global_state: &packed::GlobalState,
    ) -> Result<()> {
        let block_hash = block.hash();

        let global_state = global_state.as_slice();

        self.insert_raw(COLUMN_BLOCK_GLOBAL_STATE, &block_hash, global_state)?;

        self.insert_raw(COLUMN_BAD_BLOCK, &block_hash, block.as_slice())?;

        // We add all block that submitted to layer-1 to block smt, even a bad block
        let mut block_smt = self.block_smt()?;
        block_smt
            .update(block.smt_key().into(), block_hash.into())
            .context("update block smt")?;
<<<<<<< HEAD
        let root = *block_smt.root();
        self.set_block_smt_root(root)?;
=======
        self.set_block_smt_root((*block_smt.root()).into())?;
>>>>>>> f71d2bf8

        // Update tip block
        self.insert_raw(COLUMN_META, META_TIP_BLOCK_HASH_KEY, &block_hash)?;

        Ok(())
    }

    /// Delete bad block and block global state.
    pub fn delete_bad_block(&mut self, block_hash: &H256) -> Result<()> {
        self.delete(COLUMN_BAD_BLOCK, block_hash.as_slice())?;
        self.delete(COLUMN_BLOCK_GLOBAL_STATE, block_hash.as_slice())?;
        Ok(())
    }

    pub fn revert_bad_blocks(&mut self, bad_blocks: &[packed::L2Block]) -> Result<()> {
        if bad_blocks.is_empty() {
            return Ok(());
        }

        let mut block_smt = self.block_smt()?;
        for block in bad_blocks {
            // Remove block from smt
            block_smt
                .update(block.smt_key().into(), SMTH256::zero())
                .context("update block smt")?;
        }
        let root = *block_smt.root();
        self.set_block_smt_root(root)?;

        let mut reverted_block_smt = self.reverted_block_smt()?;
        for block in bad_blocks {
            let block_hash = block.hash();
            // Add block to reverted smt
            reverted_block_smt
                .update(block_hash.into(), SMTH256::one())
                .context("update reverted block smt")?;
        }
<<<<<<< HEAD
        let root = *reverted_block_smt.root();
        self.set_reverted_block_smt_root(root)?;
=======

        self.set_block_smt_root((*block_smt.root()).into())?;
        self.set_reverted_block_smt_root((*reverted_block_smt.root()).into())?;
>>>>>>> f71d2bf8

        // Revert tip block to parent block
        let parent_block_hash: [u8; 32] = {
            let first_bad_block = bad_blocks.first().expect("exists");
            first_bad_block.raw().parent_block_hash().unpack()
        };
        self.insert_raw(COLUMN_META, META_TIP_BLOCK_HASH_KEY, &parent_block_hash)
    }

    /// Attach block to the rollup main chain
    pub fn attach_block(&mut self, block: packed::L2Block) -> Result<()> {
        let raw = block.raw();
        let raw_number = raw.number();
        let block_hash = raw.hash();

        // build tx info
        for (index, tx) in block.transactions().into_iter().enumerate() {
            let key = TransactionKey::build_transaction_key(block_hash.pack(), index as u32);
            let info = packed::TransactionInfo::new_builder()
                .key(key)
                .block_number(raw_number.clone())
                .build();
            let tx_hash = tx.hash();
            self.insert_raw(COLUMN_TRANSACTION_INFO, &tx_hash, info.as_slice())?;
        }

        // build withdrawal info
        for (index, withdrawal) in block.withdrawals().into_iter().enumerate() {
            let key = WithdrawalKey::build_withdrawal_key(block_hash.pack(), index as u32);
            let info = packed::WithdrawalInfo::new_builder()
                .key(key)
                .block_number(raw_number.clone())
                .build();
            let withdrawal_hash = withdrawal.hash();
            self.insert_raw(COLUMN_WITHDRAWAL_INFO, &withdrawal_hash, info.as_slice())?;
        }

        // build main chain index
        self.insert_raw(COLUMN_INDEX, raw_number.as_slice(), &block_hash)?;
        self.insert_raw(COLUMN_INDEX, &block_hash, raw_number.as_slice())?;

        // update block tree
        let mut block_smt = self.block_smt()?;
        block_smt
            .update(raw.smt_key().into(), raw.hash().into())
            .context("update block smt")?;
<<<<<<< HEAD
        let root = *block_smt.root();
        self.set_block_smt_root(root)?;
=======
        let root = block_smt.root();
        self.set_block_smt_root((*root).into())?;
>>>>>>> f71d2bf8

        // update tip
        self.insert_raw(COLUMN_META, META_TIP_BLOCK_HASH_KEY, &block_hash)?;
        self.set_last_valid_tip_block_hash(&block_hash)?;

        Ok(())
    }

    /// Delete block from DB
    ///
    /// Will update last confirmed / last submitted block to parent block if the
    /// current value points to the deleted block.
    ///
    /// # Panics
    ///
    /// If the block is not the “last valid tip block”.
    pub fn detach_block(&mut self, block: &packed::L2Block) -> Result<()> {
        // check
        {
            let tip = self.get_last_valid_tip_block_hash()?;
            assert_eq!(tip, block.raw().hash(), "Must detach from tip");
        }
        {
            let number: u64 = block.raw().number().unpack();
            let hash: Byte32 = block.hash().pack();
            log::warn!("detach block #{} {}", number, hash);
        }
        // remove transaction info
        for tx in block.transactions().into_iter() {
            let tx_hash = tx.hash();
            self.delete(COLUMN_TRANSACTION_INFO, &tx_hash)?;
        }
        // withdrawal info
        for withdrawal in block.withdrawals() {
            let withdrawal_hash = withdrawal.hash();
            self.delete(COLUMN_WITHDRAWAL_INFO, &withdrawal_hash)?;
        }

        let block_hash: H256 = block.hash();

        // remove index
        let block_number = block.raw().number();
        self.delete(COLUMN_INDEX, block_number.as_slice())?;
        self.delete(COLUMN_INDEX, block_hash.as_slice())?;

        // update block tree
        let mut block_smt = self.block_smt()?;
        block_smt
            .update(block.smt_key().into(), SMTH256::zero())
            .context("update block smt")?;
<<<<<<< HEAD
        let root = *block_smt.root();
        self.set_block_smt_root(root)?;
=======
        let root = block_smt.root();
        self.set_block_smt_root((*root).into())?;
>>>>>>> f71d2bf8

        // update tip
        let block_number: u64 = block_number.unpack();
        let parent_number = block_number.saturating_sub(1);
        let parent_block_hash = self
            .get_block_hash_by_number(parent_number)?
            .expect("parent block hash");
        self.insert_raw(
            COLUMN_META,
            META_TIP_BLOCK_HASH_KEY,
            parent_block_hash.as_slice(),
        )?;
        self.set_last_valid_tip_block_hash(&parent_block_hash)?;

        let parent_number_hash = NumberHash::new_builder()
            .number(parent_number.pack())
            .block_hash(parent_block_hash.pack())
            .build();
        // Update last confirmed block to parent if the current last confirmed block is this block.
        if self
            .get_last_confirmed_block_number_hash()
            .map(|nh| nh.number().unpack())
            == Some(block_number)
        {
            self.set_last_confirmed_block_number_hash(&parent_number_hash.as_reader())?;
        }
        // Update last submitted block to parent if the current last submitted block is this block.
        if self
            .get_last_submitted_block_number_hash()
            .map(|nh| nh.number().unpack())
            == Some(block_number)
        {
            self.set_last_submitted_block_number_hash(&parent_number_hash.as_reader())?;
        }

        self.delete_submit_tx(block_number)?;
        self.delete_block_deposit_info_vec(block_number)?;
        self.delete_block_post_finalized_custodian_capacity(block_number)?;

        Ok(())
    }

    // FIXME: This method may running into inconsistent state if current state is dirty.
    // We should separate the StateDB into ReadOnly & WriteOnly,
    // The ReadOnly is for fetching history state, and the write only is for writing new state.
    // This function should only be added on the ReadOnly state.
    pub fn state_smt(&mut self) -> Result<SMT<SMTStateStore<&mut Self>>> {
        SMTStateStore::new(self).to_smt()
    }

    pub fn state_smt_with_merkle_state(
        &mut self,
        merkle_state: AccountMerkleState,
    ) -> Result<SMT<SMTStateStore<&mut Self>>> {
        let store = SMTStateStore::new(self);
        let root: H256 = merkle_state.merkle_root().unpack();
        Ok(SMT::new(root.into(), store))
    }

    pub fn insert_mem_pool_transaction(
        &mut self,
        tx_hash: &H256,
        tx: packed::L2Transaction,
    ) -> Result<()> {
        self.insert_raw(
            COLUMN_MEM_POOL_TRANSACTION,
            tx_hash.as_slice(),
            tx.as_slice(),
        )
    }

    pub fn remove_mem_pool_transaction(&mut self, tx_hash: &H256) -> Result<()> {
        self.delete(COLUMN_MEM_POOL_TRANSACTION, tx_hash.as_slice())?;
        self.delete(COLUMN_MEM_POOL_TRANSACTION_RECEIPT, tx_hash.as_slice())?;
        Ok(())
    }

    pub fn insert_mem_pool_transaction_receipt(
        &mut self,
        tx_hash: &H256,
        tx_receipt: packed::TxReceipt,
    ) -> Result<()> {
        self.insert_raw(
            COLUMN_MEM_POOL_TRANSACTION_RECEIPT,
            tx_hash.as_slice(),
            tx_receipt.as_slice(),
        )
    }

    pub fn insert_mem_pool_withdrawal(
        &mut self,
        withdrawal_hash: &H256,
        withdrawal: packed::WithdrawalRequestExtra,
    ) -> Result<()> {
        self.insert_raw(
            COLUMN_MEM_POOL_WITHDRAWAL,
            withdrawal_hash.as_slice(),
            withdrawal.as_slice(),
        )
    }

    pub fn remove_mem_pool_withdrawal(&mut self, withdrawal_hash: &H256) -> Result<()> {
        self.delete(COLUMN_MEM_POOL_WITHDRAWAL, withdrawal_hash.as_slice())?;
        Ok(())
    }

    pub fn get_mem_pool_withdrawal_iter(
        &self,
    ) -> impl Iterator<Item = (H256, packed::WithdrawalRequestExtra)> + '_ {
        self.get_iter(COLUMN_MEM_POOL_WITHDRAWAL, Direction::Backward)
            .map(|(key, val)| {
                (
                    packed::Byte32Reader::from_slice_should_be_ok(key.as_ref()).unpack(),
                    from_box_should_be_ok!(packed::WithdrawalRequestExtraReader, val),
                )
            })
    }

    pub fn get_mem_pool_transaction_iter(
        &self,
    ) -> impl Iterator<Item = (H256, packed::L2Transaction)> + '_ {
        self.get_iter(COLUMN_MEM_POOL_TRANSACTION, Direction::Backward)
            .map(|(key, val)| {
                (
                    packed::Byte32Reader::from_slice_should_be_ok(key.as_ref()).unpack(),
                    from_box_should_be_ok!(packed::L2TransactionReader, val),
                )
            })
    }
}<|MERGE_RESOLUTION|>--- conflicted
+++ resolved
@@ -3,32 +3,12 @@
 use std::collections::HashSet;
 
 use anyhow::{bail, Context, Result};
-<<<<<<< HEAD
 use autorocks::autorocks_sys::rocksdb::PinnableSlice;
 use autorocks::moveit::moveit;
 use autorocks::{DbIterator, Direction};
-use gw_common::h256_ext::H256Ext;
-use gw_common::{merkle_utils::calculate_state_checkpoint, smt::SMT, H256};
-=======
 use gw_common::merkle_utils::calculate_state_checkpoint;
-use gw_db::schema::{
-    Col, COLUMN_ASSET_SCRIPT, COLUMN_BAD_BLOCK, COLUMN_BAD_BLOCK_CHALLENGE_TARGET, COLUMN_BLOCK,
-    COLUMN_BLOCK_DEPOSIT_INFO_VEC, COLUMN_BLOCK_GLOBAL_STATE,
-    COLUMN_BLOCK_POST_FINALIZED_CUSTODIAN_CAPACITY, COLUMN_BLOCK_SUBMIT_TX,
-    COLUMN_BLOCK_SUBMIT_TX_HASH, COLUMN_INDEX, COLUMN_MEM_POOL_TRANSACTION,
-    COLUMN_MEM_POOL_TRANSACTION_RECEIPT, COLUMN_MEM_POOL_WITHDRAWAL, COLUMN_META,
-    COLUMN_REVERTED_BLOCK_SMT_LEAF, COLUMN_REVERTED_BLOCK_SMT_ROOT, COLUMN_TRANSACTION,
-    COLUMN_TRANSACTION_INFO, COLUMN_TRANSACTION_RECEIPT, COLUMN_WITHDRAWAL, COLUMN_WITHDRAWAL_INFO,
-    META_BLOCK_SMT_ROOT_KEY, META_CHAIN_ID_KEY, META_LAST_CONFIRMED_BLOCK_NUMBER_HASH_KEY,
-    META_LAST_SUBMITTED_BLOCK_NUMBER_HASH_KEY, META_LAST_VALID_TIP_BLOCK_HASH_KEY,
-    META_REVERTED_BLOCK_SMT_ROOT_KEY, META_TIP_BLOCK_HASH_KEY,
-};
-use gw_db::{iter::DBIter, DBIterator, IteratorMode, RocksDBTransaction};
-use gw_smt::{
-    smt::{SMT, SMTH256},
-    smt_h256_ext::SMTH256Ext,
-};
->>>>>>> f71d2bf8
+use gw_smt::smt_h256_ext::SMTH256Ext;
+use gw_smt::{smt::SMT, smt_h256_ext::SMTH256};
 use gw_types::packed::NumberHash;
 use gw_types::{
     from_box_should_be_ok,
@@ -113,12 +93,7 @@
         Ok(())
     }
 
-<<<<<<< HEAD
     pub fn set_tip_block_hash(&mut self, block_hash: H256) -> Result<()> {
-        let block_hash: [u8; 32] = block_hash.into();
-=======
-    pub fn set_tip_block_hash(&self, block_hash: H256) -> Result<()> {
->>>>>>> f71d2bf8
         self.insert_raw(COLUMN_META, META_TIP_BLOCK_HASH_KEY, &block_hash)
     }
 
@@ -270,12 +245,8 @@
                 .context("reset reverted block smt")?;
         }
 
-<<<<<<< HEAD
         let root = *reverted_block_smt.root();
-        self.set_reverted_block_smt_root(root)
-=======
-        self.set_reverted_block_smt_root((*reverted_block_smt.root()).into())
->>>>>>> f71d2bf8
+        self.set_reverted_block_smt_root(root.into())
     }
 
     pub fn rewind_block_smt(&mut self, block: &packed::L2Block) -> Result<()> {
@@ -284,12 +255,8 @@
             .update(block.smt_key().into(), SMTH256::zero())
             .context("reset block smt")?;
 
-<<<<<<< HEAD
         let root = *block_smt.root();
-        self.set_block_smt_root(root)
-=======
-        self.set_block_smt_root((*block_smt.root()).into())
->>>>>>> f71d2bf8
+        self.set_block_smt_root(root.into())
     }
 
     fn set_last_valid_tip_block_hash(&mut self, block_hash: &H256) -> Result<()> {
@@ -412,12 +379,8 @@
         block_smt
             .update(block.smt_key().into(), block_hash.into())
             .context("update block smt")?;
-<<<<<<< HEAD
         let root = *block_smt.root();
-        self.set_block_smt_root(root)?;
-=======
-        self.set_block_smt_root((*block_smt.root()).into())?;
->>>>>>> f71d2bf8
+        self.set_block_smt_root(root.into())?;
 
         // Update tip block
         self.insert_raw(COLUMN_META, META_TIP_BLOCK_HASH_KEY, &block_hash)?;
@@ -445,7 +408,7 @@
                 .context("update block smt")?;
         }
         let root = *block_smt.root();
-        self.set_block_smt_root(root)?;
+        self.set_block_smt_root(root.into())?;
 
         let mut reverted_block_smt = self.reverted_block_smt()?;
         for block in bad_blocks {
@@ -455,14 +418,8 @@
                 .update(block_hash.into(), SMTH256::one())
                 .context("update reverted block smt")?;
         }
-<<<<<<< HEAD
         let root = *reverted_block_smt.root();
-        self.set_reverted_block_smt_root(root)?;
-=======
-
-        self.set_block_smt_root((*block_smt.root()).into())?;
-        self.set_reverted_block_smt_root((*reverted_block_smt.root()).into())?;
->>>>>>> f71d2bf8
+        self.set_reverted_block_smt_root(root.into())?;
 
         // Revert tip block to parent block
         let parent_block_hash: [u8; 32] = {
@@ -509,13 +466,8 @@
         block_smt
             .update(raw.smt_key().into(), raw.hash().into())
             .context("update block smt")?;
-<<<<<<< HEAD
         let root = *block_smt.root();
-        self.set_block_smt_root(root)?;
-=======
-        let root = block_smt.root();
-        self.set_block_smt_root((*root).into())?;
->>>>>>> f71d2bf8
+        self.set_block_smt_root(root.into())?;
 
         // update tip
         self.insert_raw(COLUMN_META, META_TIP_BLOCK_HASH_KEY, &block_hash)?;
@@ -566,13 +518,8 @@
         block_smt
             .update(block.smt_key().into(), SMTH256::zero())
             .context("update block smt")?;
-<<<<<<< HEAD
         let root = *block_smt.root();
-        self.set_block_smt_root(root)?;
-=======
-        let root = block_smt.root();
-        self.set_block_smt_root((*root).into())?;
->>>>>>> f71d2bf8
+        self.set_block_smt_root(root.into())?;
 
         // update tip
         let block_number: u64 = block_number.unpack();
