--- conflicted
+++ resolved
@@ -12,12 +12,7 @@
 gw-smt = { path = "../smt" }
 gw-config = { path = "../config" }
 gw-chain = { path = "../chain" }
-<<<<<<< HEAD
-gw-types = { path = "../types" }
-=======
-gw-db = { path = "../db" }
 gw-types = { path = "../../gwos/crates/types" }
->>>>>>> f71d2bf8
 gw-store = { path = "../store" }
 gw-traits = { path = "../traits" }
 gw-generator = { path = "../generator" }
