#![allow(clippy::mutable_key_type)]

use std::collections::HashSet;

use crate::{
    local_cells::{
        collect_local_and_indexer_cells, CollectLocalAndIndexerCursor, LocalCellsManager,
    },
    transaction_skeleton::TransactionSkeleton,
};
use anyhow::{bail, Result};
use gw_rpc_client::{
    indexer_client::CKBIndexerClient,
    indexer_types::{Order, SearchKey},
};
use gw_types::{
    offchain::{CellInfo, InputCellInfo},
    packed::{CellInput, CellOutput, OutPoint, Script},
    prelude::*,
};

/// Calculate tx fee
/// TODO accept fee rate args
fn calculate_required_tx_fee(tx_size: usize, fee_rate: u64) -> u64 {
    // tx_size * KB / MIN_FEE_RATE
    (tx_size as u64) * fee_rate / 1000
}

/// Add fee cell to tx skeleton
pub async fn fill_tx_fee_with_local(
    tx_skeleton: &mut TransactionSkeleton,
    client: &CKBIndexerClient,
    lock_script: Script,
<<<<<<< HEAD
    local_cells_manager: &LocalCellsManager,
=======
    fee_rate: u64,
>>>>>>> 67856e4a
) -> Result<()> {
    const CHANGE_CELL_CAPACITY: u64 = 61_00000000;

    let estimate_tx_size_with_change = |tx_skeleton: &mut TransactionSkeleton| -> Result<usize> {
        let change_cell = CellOutput::new_builder()
            .lock(lock_script.clone())
            .capacity(CHANGE_CELL_CAPACITY.pack())
            .build();

        tx_skeleton
            .outputs_mut()
            .push((change_cell, Default::default()));

        let tx_size = tx_skeleton.tx_in_block_size()?;
        tx_skeleton.outputs_mut().pop();

        Ok(tx_size)
    };

    // calculate required fee
    // Try to generate a change output cell. If input cannot cover fee, query an owner cell.
    let tx_size = estimate_tx_size_with_change(tx_skeleton)?;
    let tx_fee = calculate_required_tx_fee(tx_size, fee_rate);
    let max_paid_fee = tx_skeleton
        .calculate_fee()?
        .saturating_sub(CHANGE_CELL_CAPACITY);

    let mut required_fee = tx_fee.saturating_sub(max_paid_fee);
    if 0 == required_fee {
        let change_capacity = max_paid_fee + CHANGE_CELL_CAPACITY - tx_fee;
        let change_cell = CellOutput::new_builder()
            .lock(lock_script.clone())
            .capacity(change_capacity.pack())
            .build();

        tx_skeleton
            .outputs_mut()
            .push((change_cell, Default::default()));

        return Ok(());
    }

    required_fee += CHANGE_CELL_CAPACITY;

    let mut change_capacity = 0;
    while required_fee > 0 {
        // to filter used input cells
        let taken_outpoints = tx_skeleton.taken_outpoints()?;
        // get payment cells
        let cells = collect_payment_cells(
            client,
            lock_script.clone(),
            required_fee,
            &taken_outpoints,
            local_cells_manager,
        )
        .await?;
        assert!(!cells.is_empty(), "need cells to pay fee");

        // put cells in tx skeleton
        tx_skeleton
            .inputs_mut()
            .extend(cells.into_iter().map(|cell| {
                let input = CellInput::new_builder()
                    .previous_output(cell.out_point.clone())
                    .build();
                InputCellInfo { input, cell }
            }));

        let tx_size = estimate_tx_size_with_change(tx_skeleton)?;
        let tx_fee = calculate_required_tx_fee(tx_size, fee_rate);
        let max_paid_fee = tx_skeleton
            .calculate_fee()?
            .saturating_sub(CHANGE_CELL_CAPACITY);

        required_fee = tx_fee.saturating_sub(max_paid_fee);
        change_capacity = max_paid_fee + CHANGE_CELL_CAPACITY - tx_fee;
    }

    let change_cell = CellOutput::new_builder()
        .lock(lock_script)
        .capacity(change_capacity.pack())
        .build();

    tx_skeleton
        .outputs_mut()
        .push((change_cell, Default::default()));

    Ok(())
}

/// Add fee cell to tx skeleton
pub async fn fill_tx_fee(
    tx_skeleton: &mut TransactionSkeleton,
    client: &CKBIndexerClient,
    lock_script: Script,
) -> Result<()> {
    fill_tx_fee_with_local(tx_skeleton, client, lock_script, &Default::default()).await
}

/// query payment cells, the returned cells should provide at least required_capacity fee,
/// and the remained fees should be enough to cover a charge cell
pub async fn collect_payment_cells(
    client: &CKBIndexerClient,
    lock: Script,
    required_capacity: u64,
    taken_outpoints: &HashSet<OutPoint>,
    local_cells_manager: &LocalCellsManager,
) -> Result<Vec<CellInfo>> {
    let mut collected_cells = Vec::new();
    let mut collected_capacity = 0u64;

    let search_key = SearchKey::with_lock(lock);
    let order = Order::Desc;
    let mut cursor = CollectLocalAndIndexerCursor::Local;

    while collected_capacity < required_capacity {
        if cursor.is_ended() {
            bail!(
                "no enough payment cells, required: {}, taken: {:?}, collected: {}",
                required_capacity,
                taken_outpoints,
                collected_capacity,
            );
        }
        let cells = collect_local_and_indexer_cells(
            local_cells_manager,
            client,
            &search_key,
            &order,
            None,
            &mut cursor,
        )
        .await?;

        let cells = cells.into_iter().filter(|cell| {
            cell.data.is_empty()
                && cell.output.type_().is_none()
                && !taken_outpoints.contains(&cell.out_point)
        });

        // collect least cells
        for cell in cells {
            collected_capacity = collected_capacity.saturating_add(cell.output.capacity().unpack());
            collected_cells.push(cell);
            if collected_capacity >= required_capacity {
                break;
            }
        }
    }
    Ok(collected_cells)
}<|MERGE_RESOLUTION|>--- conflicted
+++ resolved
@@ -31,11 +31,8 @@
     tx_skeleton: &mut TransactionSkeleton,
     client: &CKBIndexerClient,
     lock_script: Script,
-<<<<<<< HEAD
     local_cells_manager: &LocalCellsManager,
-=======
     fee_rate: u64,
->>>>>>> 67856e4a
 ) -> Result<()> {
     const CHANGE_CELL_CAPACITY: u64 = 61_00000000;
 
