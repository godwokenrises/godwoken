--- conflicted
+++ resolved
@@ -239,10 +239,7 @@
                 .clone(),
         },
     ];
-<<<<<<< HEAD
-=======
-
->>>>>>> 82f8521e
+
     // FIXME change to a directory path after we tested the persist storage
     let store: StoreConfig = StoreConfig { path: "".into() };
     let genesis_committed_info = L2BlockCommittedInfo {
@@ -291,11 +288,8 @@
         .get(0)
         .ok_or_else(|| anyhow!("No allowed EoA type hashes in the rollup config"))?;
     let tron_allowed_eoa_hash = genesis.rollup_config.allowed_eoa_type_hashes.get(1);
-<<<<<<< HEAD
     let tron_account_lock_hash = tron_allowed_eoa_hash.map(ToOwned::to_owned);
-=======
-    let tron_account_lock_hash = tron_allowed_eoa_hash.map(|code_hash| code_hash.to_owned());
->>>>>>> 82f8521e
+
     let web3_indexer = match database_url {
         Some(database_url) => Some(Web3IndexerConfig {
             database_url: database_url.to_owned(),
