--- conflicted
+++ resolved
@@ -614,22 +614,13 @@
             }
         };
         // reset mem block state
-<<<<<<< HEAD
         let snapshot = self.store.get_snapshot();
         let snap_last_valid_tip = snapshot.get_last_valid_tip_block_hash()?;
         assert_eq!(snap_last_valid_tip, new_tip, "set new snapshot");
-        let mem_store = MemStore::new(snapshot);
         // Fix execute_raw_l2transaction panic by updating mem_store first and storing it to mem_pool_state after.
-        mem_store.update_mem_pool_block_info(self.mem_block.block_info())?;
-        let mem_block_content = self.mem_block.reset(&new_tip_block, estimated_timestamp);
-=======
-        // Fix execute_raw_l2transaction panic by updating mem_store first and storing it to mem_pool_state after.
-        let snapshot = self.store.get_snapshot();
-        assert_eq!(snapshot.get_tip_block_hash()?, new_tip, "set new snapshot");
         let mem_store = MemStore::new(snapshot);
         let mem_block_content = self.mem_block.reset(&new_tip_block, estimated_timestamp);
         mem_store.update_mem_pool_block_info(self.mem_block.block_info())?;
->>>>>>> 1bdaae71
         self.mem_pool_state.store(Arc::new(mem_store));
 
         // set tip
