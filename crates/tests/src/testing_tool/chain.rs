--- conflicted
+++ resolved
@@ -14,26 +14,15 @@
     genesis::init_genesis,
     Generator,
 };
-
 use gw_mem_pool::pool::{MemPool, MemPoolCreateArgs, OutputParam};
-<<<<<<< HEAD
 use gw_store::Store;
-=======
-use gw_store::{mem_pool_state::MemPoolState, traits::chain_store::ChainStore, Store};
->>>>>>> f6bbd5eb
 use gw_types::{
     bytes::Bytes,
     core::{AllowedContractType, AllowedEoaType, ScriptHashType},
     offchain::{CellInfo, DepositInfo, RollupContext},
     packed::{
-<<<<<<< HEAD
         AllowedTypeHash, CellOutput, DepositLockArgs, DepositRequest, RawTransaction, RollupAction,
         RollupActionUnion, RollupConfig, RollupSubmitBlock, Script, Transaction, WitnessArgs,
-=======
-        AllowedTypeHash, CellOutput, DepositLockArgs, DepositRequest, L2Block,
-        L2BlockCommittedInfo, RawTransaction, RollupAction, RollupActionUnion, RollupConfig,
-        RollupSubmitBlock, Script, Transaction, WithdrawalRequestExtra, WitnessArgs,
->>>>>>> f6bbd5eb
     },
     prelude::*,
 };
@@ -644,16 +633,9 @@
     };
     mem_pool.set_provider(Box::new(provider));
 
-<<<<<<< HEAD
     let (mut mem_block, post_merkle_state) = mem_pool.output_mem_block(&OutputParam::default());
     let remaining_capacity = mem_block.take_finalized_custodians_capacity();
     let block_param = generate_produce_block_param(chain.store(), mem_block, post_merkle_state)?;
-=======
-    let (mem_block, post_merkle_state) = mem_pool.output_mem_block(&OutputParam::default());
-    let (_custodians, block_param) =
-        generate_produce_block_param(chain.store(), mem_block, post_merkle_state)?;
-    let reverted_block_root = chain.store().get_reverted_block_smt_root().unwrap();
->>>>>>> f6bbd5eb
     let param = ProduceBlockParam {
         stake_cell_owner_lock_hash,
         rollup_config_hash,
