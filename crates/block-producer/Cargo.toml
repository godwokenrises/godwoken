[package]
name = "gw-block-producer"
version = "1.8.0-rc1"
authors = ["Nervos Network"]
edition = "2021"

[dependencies]
gw-challenge = { path = "../challenge" }
gw-common = { path = "../../gwos/crates/common" }
gw-smt = { path = "../smt" }
gw-config = { path = "../config" }
gw-chain = { path = "../chain" }
<<<<<<< HEAD
gw-types = { path = "../types" }
=======
gw-types = { path = "../../gwos/crates/types" }
gw-db = { path = "../db" }
>>>>>>> f71d2bf8
gw-store = { path = "../store" }
gw-generator = { path = "../generator" }
gw-mem-pool = { path = "../mem-pool" }
gw-jsonrpc-types = { path = "../jsonrpc-types" }
gw-rpc-server = { path = "../rpc-server" }
gw-rpc-client = { path = "../rpc-client" }
gw-utils = { path = "../utils" }
gw-dynamic-config = { path = "../dynamic-config"}
gw-polyjuice-sender-recover = { path = "../polyjuice-sender-recover" }
gw-telemetry = { path = "../telemetry" }
gw-metrics = { path = "../metrics" }
ckb-crypto = "0.105.1"
ckb-fixed-hash = "0.105.1"
ckb-types = "0.105.1"
ckb-chain-spec = "0.105.1"
anyhow = "1.0"
serde = { version = "1.0", features = ["derive"] }
async-channel = "1.4.2"
async-jsonrpc-client = { version = "0.3.0", default-features = false, features = ["http-tokio"] }
futures = "0.3.13"
log = "0.4.14"
serde_json = "1.0"
tokio = { version = "1", features = ["full", "tracing"] }
lazy_static = "1.4"
openssl = { version = "0.10", features = ["vendored"] }
hex = "0.4"
async-trait = "0.1"
semver = "1.0"
thiserror = "1.0"
tracing = { version = "0.1", features = ["attributes"] }
tentacle = "0.4.0"
gw-p2p-network = { path = "../p2p-network" }
bytes = "1.2.0"<|MERGE_RESOLUTION|>--- conflicted
+++ resolved
@@ -10,12 +10,7 @@
 gw-smt = { path = "../smt" }
 gw-config = { path = "../config" }
 gw-chain = { path = "../chain" }
-<<<<<<< HEAD
-gw-types = { path = "../types" }
-=======
 gw-types = { path = "../../gwos/crates/types" }
-gw-db = { path = "../db" }
->>>>>>> f71d2bf8
 gw-store = { path = "../store" }
 gw-generator = { path = "../generator" }
 gw-mem-pool = { path = "../mem-pool" }
